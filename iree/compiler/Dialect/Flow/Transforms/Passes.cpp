// Copyright 2019 The IREE Authors
//
// Licensed under the Apache License v2.0 with LLVM Exceptions.
// See https://llvm.org/LICENSE.txt for license information.
// SPDX-License-Identifier: Apache-2.0 WITH LLVM-exception

#include "iree/compiler/Dialect/Flow/Transforms/Passes.h"

#include <memory>

#include "iree/compiler/Dialect/Util/Transforms/Passes.h"
#include "iree/compiler/Utils/PassUtils.h"
#include "mlir/Dialect/Linalg/Passes.h"
#include "mlir/Dialect/MemRef/Transforms/Passes.h"
#include "mlir/Pass/PassOptions.h"
#include "mlir/Pass/PassRegistry.h"
#include "mlir/Transforms/Passes.h"

// TODO(ravishankarm): Change to a pipeline option.
static llvm::cl::opt<bool> clExportBenchmarkFuncs(
    "iree-flow-export-benchmark-funcs",
    llvm::cl::desc(
        "Exports one function per original module entry point and "
        "unique flow.executable that dispatches with dummy arguments."),
    llvm::cl::init(false));

// TODO(ravishankarm): Change to a pipeline option.
static llvm::cl::opt<bool> clTraceDispatchTensors(
    "iree-flow-trace-dispatch-tensors2",
    llvm::cl::desc(
        "Trace runtime input/output tensors for each dispatch function."),
    llvm::cl::init(false));

static llvm::cl::opt<bool> clDemoteF32ToF16(
    "iree-flow-demote-f32-to-f16",
    llvm::cl::desc("Convert all f32 ops and values into f16 counterparts "
                   "unconditionally before main flow conversions"),
    llvm::cl::init(false));

static llvm::cl::opt<bool> clEnableConvToImg2Col(
    "iree-flow-enable-conv-img2col-transform",
    llvm::cl::desc("Enable converting convolution ops to img2col form."),
    llvm::cl::init(false));

static llvm::cl::opt<bool> clEnablePaddingLinalgOps(
    "iree-flow-enable-padding-linalg-ops",
    llvm::cl::desc("Enable padding linalg ops to an integer multiple of "
                   "flow-padding-size"),
    llvm::cl::init(false));

static llvm::cl::opt<int> clLinalgOpsPaddingSize(
    "iree-flow-linalg-ops-padding-size",
    llvm::cl::desc("Enable padding linalg ops to an integer multiple of "
                   "flow-padding-size"),
    llvm::cl::init(4));

// TODO(#1159): enable by default or remove this option once it works on
//              a broader set of programs
static llvm::cl::opt<bool> clEnableLinalgDetensorize(
    "iree-flow-enable-linalg-detensorize",
    llvm::cl::desc("Enable detensorizing linalg ops to operate on primitives"),
    llvm::cl::init(false));

namespace mlir {
namespace iree_compiler {
namespace IREE {
namespace Flow {

namespace {

using FunctionLikeNest = MultiOpNest<FuncOp, IREE::Util::InitializerOp>;

// Subset of the overall pass pipeline for optimizing globals and numerics.
// We may ultimately break this out separately so creating a syntactic
// distinction to keep that as an option.
void buildGlobalOptimizationPassPipeline(
    OpPassManager &mainPassManager, const TransformOptions &transformOptions) {
  OpPassManager pipeline(ModuleOp::getOperationName());

  FunctionLikeNest(pipeline)
      // Simplify util.global accesses early on; this can help with dispatch
      // region formation as redundant store-loads are removed.
      .addPass(IREE::Util::createSimplifyGlobalAccessesPass);

  // Module level cleanup and canonicalization of util.global (and other util
  // ops).
  pipeline.addPass(IREE::Util::createApplyPatternsPass());
  pipeline.addPass(IREE::Util::createFoldGlobalsPass());

  if (transformOptions.constExprHoisting) {
    pipeline.addPass(IREE::Util::createHoistIntoGlobalsPass());
  }

  if (transformOptions.buildConstEvalPassPipeline) {
    transformOptions.buildConstEvalPassPipeline(pipeline);
  }

  FunctionLikeNest(pipeline)
      .addPass(mlir::createCanonicalizerPass)
      .addPass(mlir::createCSEPass);

  // Add the whole fixed point iterator.
  mainPassManager.addPass(
      IREE::Util::createFixedPointIteratorPass(std::move(pipeline)));
}

}  // namespace

void buildFlowTransformPassPipeline(OpPassManager &passManager,
                                    const TransformOptions &transformOptions) {
  // Special case peephole optimizations.
  FunctionLikeNest(passManager)
      .addPass(createConvertConv2D1x1ToMatmulPass)
      .addPredicatedPass(clEnableConvToImg2Col,
                         createConvertConv2DToImg2ColPass)
      // Pad linalg op
      .addPredicatedPass(clEnablePaddingLinalgOps,
                         []() {
                           return createPadLinalgOpsToIntegerMultiplePass(
                               clLinalgOpsPaddingSize);
                         })

      // Input should now be legal.
      .addPass(createVerifyInputLegalityPass);

<<<<<<< HEAD
  buildGlobalOptimizationPassPipeline(passManager, transformOptions);
=======
  // Named op conversion to more canonical named op forms.
  passManager.addPass(mlir::createLinalgNamedOpConversionPass());

  // Module level cleanup and canonicalization of util.global (and other util
  // ops).
  passManager.addPass(IREE::Util::createApplyPatternsPass());
  passManager.addPass(IREE::Util::createFoldGlobalsPass());
>>>>>>> 62aa54af

  // Perform cleanup after variable simplification as more canonicalizers may be
  // able to kick in.
  FunctionLikeNest(passManager)
      // Pad tensors.
      .addPass(createPadTensorToSubTensorInsertPass)

      // Elementwise, fusion, tiling and distribution.
      .addPass(mlir::createConvertElementwiseToLinalgPass)
      .addPass(mlir::createLinalgFoldUnitExtentDimsPass)
      .addPass(createInterchangeGenericOpsPass)
      .addPass(mlir::createCanonicalizerPass)
      .addPass(memref::createResolveShapedTypeResultDimsPass)

      // Fusion.
      .addPass(createFusionOfTensorOpsPass)
      .addPass(mlir::createCSEPass)
      .addPredicatedPass(clEnableLinalgDetensorize,
                         mlir::createLinalgDetensorizePass)
      // Dispatch region formation.
      .addPass(createConvertToFlowBeforeDispatchFormation)
      .addPass(mlir::createCanonicalizerPass)
      .addPass(createDispatchLinalgOnTensorsPass)
      .addPass(memref::createResolveShapedTypeResultDimsPass)
      .addPass(createConvertToFlowAfterDispatchFormation)
      .addPass(mlir::createCanonicalizerPass)
      .addPass(memref::createResolveShapedTypeResultDimsPass)

      // Cleanup again?
      .addPass(createConvertToFlowAfterDispatchFormation)
      // NOTE: required because the current dispatch-linalg-on-tensors pass
      // creates a lot of dead IR that needs to be cleaned up.
      .addPass(mlir::createCanonicalizerPass);

  // Module pass to outline the dispatch regions into their own functions
  // wrapped in executables.
  passManager.addPass(createOutlineDispatchRegionsPass());

  // Cleanup identity ops that clutter up the IR and canonicalize.
  FunctionLikeNest(passManager).addPass(mlir::createCanonicalizerPass);

  // Deduplicate executables created from dispatch regions.
  // Note: this only deduplicates equivalent executables. We could in addition
  // generalize executables to prune further (e.g. by promoting a dimension to
  // an argument if two executables differ only in that one dimension).
  passManager.addPass(createDeduplicateExecutablesPass());

  // Create one function per remaining flow.executable that can be used with
  // iree-benchmark-module to benchmark each dispatch individually, as well as
  // exporting all original model entry points.
  if (clExportBenchmarkFuncs) {
    passManager.addPass(IREE::Flow::createExportBenchmarkFuncsPass());
  }

  FunctionLikeNest(passManager)
      // Inject tracing that logs both input and output tensors from all
      // dispatches. We do this after deduping so that the executable names
      // match later stages.
      .addPredicatedPass(clTraceDispatchTensors,
                         IREE::Flow::createInjectDispatchTracingPass)
      // Cleanup the IR after we are done.
      .addPass(mlir::createCanonicalizerPass)
      .addPass(mlir::createCSEPass);

  passManager.addNestedPass<IREE::Flow::ExecutableOp>(
      mlir::createCanonicalizerPass());
  passManager.addNestedPass<IREE::Flow::ExecutableOp>(mlir::createCSEPass());

  // Symbol DCE any remaining variables/functions that are now no longer
  // required.
  passManager.addPass(mlir::createSymbolDCEPass());
}

void registerFlowTransformPassPipeline() {
  PassPipelineRegistration<TransformOptions> transformPassPipeline(
      "iree-flow-transformation-pipeline",
      "Runs the full IREE flow dialect transformation pipeline",
      [](OpPassManager &passManager, const TransformOptions &transformOptions) {
        buildFlowTransformPassPipeline(passManager, transformOptions);
      });
}

namespace {
#define GEN_PASS_REGISTRATION
#include "iree/compiler/Dialect/Flow/Transforms/Passes.h.inc"  // IWYU pragma: export
}  // namespace

void registerFlowPasses() {
  // Generated.
  registerPasses();

  // Pipelines.
  registerFlowTransformPassPipeline();
}

}  // namespace Flow
}  // namespace IREE
}  // namespace iree_compiler
}  // namespace mlir<|MERGE_RESOLUTION|>--- conflicted
+++ resolved
@@ -123,17 +123,8 @@
       // Input should now be legal.
       .addPass(createVerifyInputLegalityPass);
 
-<<<<<<< HEAD
+  passManager.addPass(mlir::createLinalgNamedOpConversionPass());
   buildGlobalOptimizationPassPipeline(passManager, transformOptions);
-=======
-  // Named op conversion to more canonical named op forms.
-  passManager.addPass(mlir::createLinalgNamedOpConversionPass());
-
-  // Module level cleanup and canonicalization of util.global (and other util
-  // ops).
-  passManager.addPass(IREE::Util::createApplyPatternsPass());
-  passManager.addPass(IREE::Util::createFoldGlobalsPass());
->>>>>>> 62aa54af
 
   // Perform cleanup after variable simplification as more canonicalizers may be
   // able to kick in.
